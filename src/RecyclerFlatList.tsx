import React from "react";
import {
  StyleProp,
  View,
  ViewProps,
  ViewStyle,
  PixelRatio,
  RefreshControl,
} from "react-native";
import {
  DataProvider,
  GridLayoutProvider,
  LayoutProvider,
  RecyclerListView,
  RecyclerListViewProps,
} from "recyclerlistview";
import AutoLayoutView from "./AutoLayoutView";
import ItemContainer from "./CellContainer";
import WrapperComponent from "./WrapperComponent";
import invariant from 'invariant'

export interface RecyclerFlatListProps extends ViewProps {
  data: [any];
  estimatedHeight: number;
  renderItem: any;
  keyExtractor?: (data) => string;
  ItemSeparatorComponent: React.ComponentType<any> | null | undefined;
  numColumns: number;
  inverted: boolean;
  ListEmptyComponent: React.ComponentType<any> | null | undefined;
  ListHeaderComponent: React.ComponentType<any> | null | undefined;
  ListHeaderComponentStyle?: StyleProp<ViewStyle> | undefined | null;
  ListFooterComponent: React.ComponentType<any> | null | undefined;
  ListFooterComponentStyle?: StyleProp<ViewStyle> | undefined | null;
  horizontal: boolean;
  onEndReached?: () => void;
  onEndReachedThreshold?: number | undefined;
  onRefresh?: (() => void) | null | undefined;
  refreshing?: boolean | undefined;
}

export interface RecyclerFlatListState {
<<<<<<< HEAD
=======
  dataProvider: DataProvider
}

class RecyclerFlatList extends React.PureComponent<RecyclerFlatListProps, RecyclerFlatListState> {
  width: number;
>>>>>>> 6e9ee3cf
  numColumns: number;
  layoutProvider: LayoutProvider;
}

class RecyclerFlatList extends React.PureComponent<RecyclerFlatListProps, RecyclerFlatListState> {
  private _rowRenderer;
  private dataProvider;
  private data;
  private keyExtractor;
  private rlvRef?: RecyclerListView<RecyclerListViewProps, any>;

  constructor(props) {
    super(props);
<<<<<<< HEAD
    this.data = this.props.data;
    this.keyExtractor = this.props.keyExtractor ?? this.defaultKeyExtractor;

=======
    this.setup();
  }

  setup() {
    const refreshingPrecondition = !(this.props.onRefresh && typeof this.props.refreshing !== 'boolean');
    const message = "Invariant Violation: `refreshing` prop must be set as a boolean in order to use `onRefresh`, but got `\"undefined\"`";
    invariant(refreshingPrecondition, message);

    this.numColumns = this.props.numColumns || 1;
    this.width = Dimensions.get("window").width;
    this.keyExtractor = this.props.keyExtractor ?? this.defaultKeyExtractor;

    this.layoutProvider = this.props.horizontal
      ? this.horizontalProvider()
      : this.verticalProvider();

    this._rowRenderer = this.rowRenderer.bind(this);

    this.data = this.parseData(this.props.data);
>>>>>>> 6e9ee3cf
    this.dataProvider = new DataProvider((r1, r2) => {
      // @ts-ignore
      return this.keyExtractor(r1) !== this.keyExtractor(r2);
    });
<<<<<<< HEAD
    this._rowRenderer = this.rowRenderer.bind(this);

    this.state = RecyclerFlatList.getInitialState(props);
  }

  //Some of the state variables need to update when props change
  static getDerivedStateFromProps(nextProps: RecyclerFlatListProps, prevState: RecyclerFlatListState): RecyclerFlatListState {
    const newState = { ...prevState }
    if (newState.numColumns !== nextProps.numColumns) {
      newState.numColumns = nextProps.numColumns > 0 ? nextProps.numColumns : 1;
      newState.layoutProvider = RecyclerFlatList.getLayoutProvider(newState.numColumns, () => nextProps.estimatedHeight);
    }
    return newState;
  }

  static getInitialState(props: RecyclerFlatListProps): RecyclerFlatListState {
    const numColumns = props.numColumns > 0 ? props.numColumns : 1;
    const sizeProvider = () => props.estimatedHeight;
    return { numColumns, layoutProvider: RecyclerFlatList.getLayoutProvider(numColumns, sizeProvider) };
  }

  //Using only grid layout provider as it can also act as a listview, sizeProvider is a function to support future overrides
  static getLayoutProvider(numColumns: number, sizeProvider: (index) => number) {
    return new GridLayoutProvider(
      numColumns,    //max span or, total columns
      (index) => {   //type of the item for given index
        return 0;
      },
      (index) => {  //span of the item at given index, item can choose to span more than one column
        return 1;
      },
      (index) => {  //estimated size of the item an given index
        return sizeProvider(index);
      }
    );
  }

=======
    this.state = {
      dataProvider: this.dataProvider.cloneWithRows(this.data)
    }
  }

  updateDataProvider() {
    this.data = this.parseData(this.props.data);
    this.setState({
      dataProvider: this.dataProvider.cloneWithRows(this.data)
    })
  }

>>>>>>> 6e9ee3cf

  // Taken from here: https://github.com/facebook/react-native/blob/main/Libraries/Lists/VirtualizeUtils.js#L233
  defaultKeyExtractor = (item: any, index: number) => {
    if (typeof item === "object" && item?.key != null) {
      return item.key;
    }
    if (typeof item === "object" && item?.id != null) {
      return item.id;
    }
    return String(index);
  };

<<<<<<< HEAD


=======
  onEndReached = () => {
    this.props.onEndReached?.()
    this.updateDataProvider()
  }

  horizontalProvider() {
    return new GridLayoutProvider(
      1,
      (index) => {
        return 0;
      },
      (index) => {
        return 1;
      },
      (index) => {
        return 100;
      }
    );
  }
  verticalProvider() {
    return new LayoutProvider(
      (index) => {
        return 0;
      },
      (type, dim) => {
        switch (type) {
          default:
            dim.width = this.width / this.numColumns;
            if (this.props.estimatedHeight) {
              dim.height = this.props.estimatedHeight;
            } else {
              dim.height = 44;
            }
        }
      }
    );
  }
>>>>>>> 6e9ee3cf

  parseData(data) {
    return data.map(function (elem) {
      return { item: elem };
    });
  }

  footerComponent(props) {
    return function () {
      if (props.ListFooterComponentStyle) {
        return (
          <View style={props.ListFooterComponentStyle}>
            {props.ListFooterComponent()}
          </View>
        );
      } else if (props.ListFooterComponent) {
        return props.ListFooterComponent();
      }
      return <View />;
    };
  }

  render() {
    if (this.data.length == 0) {
      return this.props.ListEmptyComponent;
    } else {
      let style = this.props.style ?? {};
      if (this.props.inverted === true) {
        style = [style, { transform: [{ scaleY: -1 }] }]
      }

      let scrollViewProps: object = { style };
      if (this.props.onRefresh) {
        const refreshControl = (<RefreshControl
          refreshing={this.props.refreshing as boolean}
          onRefresh={this.props.onRefresh}
        />);
        scrollViewProps = { ...scrollViewProps, refreshControl: refreshControl }
      }

      return (
        <RecyclerListView
          ref={this.recyclerRef}
<<<<<<< HEAD
          layoutProvider={this.state.layoutProvider}
          style={style as Object}
          dataProvider={this.dataProvider.cloneWithRows(this.data)}
=======
          layoutProvider={this.layoutProvider}
          style={style as object}
          dataProvider={this.state.dataProvider}
>>>>>>> 6e9ee3cf
          rowRenderer={this._rowRenderer}
          renderFooter={this.footerComponent(this.props)}
          canChangeSize={true}
          isHorizontal={this.props.horizontal}
          scrollViewProps={scrollViewProps}
          forceNonDeterministicRendering={true}
          renderItemContainer={this.renderItemContainer}
          renderContentContainer={this.renderContainer}
          onEndReached={this.onEndReached}
          onEndReachedThreshold={this.props.onEndReachedThreshold}
        />
      );
    }
  }

  renderContainer(props, children) {
    // return <View {...props}>{children}</View>;
    return (
      <AutoLayoutView
        {...props}
        scrollOffset={PixelRatio.getPixelSizeForLayoutSize(props.scrollOffset)}
        windowSize={PixelRatio.getPixelSizeForLayoutSize(props.windowSize)}
        renderAheadOffset={PixelRatio.getPixelSizeForLayoutSize(
          props.renderAheadOffset
        )}
      >
        {children}
      </AutoLayoutView>
    );
  }

  renderItemContainer = (props, parentProps, children) => {
    return (
      <ItemContainer {...props} index={parentProps.index}>
        <WrapperComponent
          // @ts-ignore
          extendedState={parentProps.extendedState}
          internalSnapshot={parentProps.internalSnapshot}
          dataHasChanged={parentProps.dataHasChanged}
          data={parentProps.data}
        >
          {children}
        </WrapperComponent>
      </ItemContainer>
    );
  };

  rowRenderer(type, data, index) {
    let header;
    if (index == 0 && this.props.ListHeaderComponent) {
      if (this.props.ListHeaderComponentStyle) {
        header = (
          <View style={this.props.ListHeaderComponentStyle}>
            {this.props.ListHeaderComponent}
          </View>
        );
      } else {
        header = this.props.ListHeaderComponent;
      }
    }

    let elem = this.props.renderItem(data);
    let elements = [header, elem];
    if (this.props.ItemSeparatorComponent) {
      elements.push(this.props.ItemSeparatorComponent);
    }

    let style: StyleProp<ViewStyle> = { flex: 1 };
    if (this.props.inverted === true) {
      elements = elements.reverse();
      style = [style, { transform: [{ scaleY: -1 }] }];
    }

    return (
      <View style={style}>
        <>
          {elements[0]}
          {elements[1]}
          {this.props.ItemSeparatorComponent && elements[2]}
        </>
      </View>
    );
  }

  private recyclerRef = (ref: any) => {
    this.rlvRef = ref
  }

  public scrollToEnd(params?: { animated?: boolean | null | undefined }) {
    this.rlvRef?.scrollToEnd(!!params?.animated);
  }

  public scrollToIndex(params: {
    animated?: boolean | null | undefined;
    index: number;
    viewOffset?: number | undefined;
    viewPosition?: number | undefined;
  }) {
    //known issue: no support for view offset/position
    this.rlvRef?.scrollToIndex(params.index, !!params.animated);
  }

  public scrollToItem(params: { animated?: boolean | null | undefined; item: any; viewPosition?: number | undefined }) {
    this.rlvRef?.scrollToItem(params.item, !!params.animated);
  }

  public scrollToOffset(params: { animated?: boolean | null | undefined; offset: number }) {
    const x = this.props.horizontal ? params.offset : 0;
    const y = this.props.horizontal ? 0 : params.offset;
    this.rlvRef?.scrollToOffset(x, y, !!params.animated);
  }
}

export default RecyclerFlatList;<|MERGE_RESOLUTION|>--- conflicted
+++ resolved
@@ -20,7 +20,7 @@
 import invariant from 'invariant'
 
 export interface RecyclerFlatListProps extends ViewProps {
-  data: [any];
+  data: Array<any>;
   estimatedHeight: number;
   renderItem: any;
   keyExtractor?: (data) => string;
@@ -40,60 +40,27 @@
 }
 
 export interface RecyclerFlatListState {
-<<<<<<< HEAD
-=======
-  dataProvider: DataProvider
-}
-
-class RecyclerFlatList extends React.PureComponent<RecyclerFlatListProps, RecyclerFlatListState> {
-  width: number;
->>>>>>> 6e9ee3cf
+  dataProvider: DataProvider;
   numColumns: number;
   layoutProvider: LayoutProvider;
+  data: Array<any>;
 }
 
 class RecyclerFlatList extends React.PureComponent<RecyclerFlatListProps, RecyclerFlatListState> {
   private _rowRenderer;
-  private dataProvider;
-  private data;
-  private keyExtractor;
   private rlvRef?: RecyclerListView<RecyclerListViewProps, any>;
 
   constructor(props) {
     super(props);
-<<<<<<< HEAD
-    this.data = this.props.data;
-    this.keyExtractor = this.props.keyExtractor ?? this.defaultKeyExtractor;
-
-=======
     this.setup();
+    this.state = RecyclerFlatList.getInitialState(props)
   }
 
   setup() {
     const refreshingPrecondition = !(this.props.onRefresh && typeof this.props.refreshing !== 'boolean');
     const message = "Invariant Violation: `refreshing` prop must be set as a boolean in order to use `onRefresh`, but got `\"undefined\"`";
     invariant(refreshingPrecondition, message);
-
-    this.numColumns = this.props.numColumns || 1;
-    this.width = Dimensions.get("window").width;
-    this.keyExtractor = this.props.keyExtractor ?? this.defaultKeyExtractor;
-
-    this.layoutProvider = this.props.horizontal
-      ? this.horizontalProvider()
-      : this.verticalProvider();
-
     this._rowRenderer = this.rowRenderer.bind(this);
-
-    this.data = this.parseData(this.props.data);
->>>>>>> 6e9ee3cf
-    this.dataProvider = new DataProvider((r1, r2) => {
-      // @ts-ignore
-      return this.keyExtractor(r1) !== this.keyExtractor(r2);
-    });
-<<<<<<< HEAD
-    this._rowRenderer = this.rowRenderer.bind(this);
-
-    this.state = RecyclerFlatList.getInitialState(props);
   }
 
   //Some of the state variables need to update when props change
@@ -103,13 +70,18 @@
       newState.numColumns = nextProps.numColumns > 0 ? nextProps.numColumns : 1;
       newState.layoutProvider = RecyclerFlatList.getLayoutProvider(newState.numColumns, () => nextProps.estimatedHeight);
     }
+    if (nextProps.data !== prevState.data) {
+      newState.data = nextProps.data;
+      newState.dataProvider = newState.dataProvider.cloneWithRows(nextProps.data)
+    }
     return newState;
   }
 
   static getInitialState(props: RecyclerFlatListProps): RecyclerFlatListState {
     const numColumns = props.numColumns > 0 ? props.numColumns : 1;
     const sizeProvider = () => props.estimatedHeight;
-    return { numColumns, layoutProvider: RecyclerFlatList.getLayoutProvider(numColumns, sizeProvider) };
+    const dataProvider = new DataProvider((r1, r2) => { return r1 !== r2 });
+    return { numColumns, layoutProvider: RecyclerFlatList.getLayoutProvider(numColumns, sizeProvider), dataProvider: dataProvider.cloneWithRows(props.data), data: props.data };
   }
 
   //Using only grid layout provider as it can also act as a listview, sizeProvider is a function to support future overrides
@@ -128,79 +100,8 @@
     );
   }
 
-=======
-    this.state = {
-      dataProvider: this.dataProvider.cloneWithRows(this.data)
-    }
-  }
-
-  updateDataProvider() {
-    this.data = this.parseData(this.props.data);
-    this.setState({
-      dataProvider: this.dataProvider.cloneWithRows(this.data)
-    })
-  }
-
->>>>>>> 6e9ee3cf
-
-  // Taken from here: https://github.com/facebook/react-native/blob/main/Libraries/Lists/VirtualizeUtils.js#L233
-  defaultKeyExtractor = (item: any, index: number) => {
-    if (typeof item === "object" && item?.key != null) {
-      return item.key;
-    }
-    if (typeof item === "object" && item?.id != null) {
-      return item.id;
-    }
-    return String(index);
-  };
-
-<<<<<<< HEAD
-
-
-=======
   onEndReached = () => {
     this.props.onEndReached?.()
-    this.updateDataProvider()
-  }
-
-  horizontalProvider() {
-    return new GridLayoutProvider(
-      1,
-      (index) => {
-        return 0;
-      },
-      (index) => {
-        return 1;
-      },
-      (index) => {
-        return 100;
-      }
-    );
-  }
-  verticalProvider() {
-    return new LayoutProvider(
-      (index) => {
-        return 0;
-      },
-      (type, dim) => {
-        switch (type) {
-          default:
-            dim.width = this.width / this.numColumns;
-            if (this.props.estimatedHeight) {
-              dim.height = this.props.estimatedHeight;
-            } else {
-              dim.height = 44;
-            }
-        }
-      }
-    );
-  }
->>>>>>> 6e9ee3cf
-
-  parseData(data) {
-    return data.map(function (elem) {
-      return { item: elem };
-    });
   }
 
   footerComponent(props) {
@@ -219,7 +120,7 @@
   }
 
   render() {
-    if (this.data.length == 0) {
+    if (this.state.dataProvider.getSize() == 0) {
       return this.props.ListEmptyComponent;
     } else {
       let style = this.props.style ?? {};
@@ -239,15 +140,9 @@
       return (
         <RecyclerListView
           ref={this.recyclerRef}
-<<<<<<< HEAD
           layoutProvider={this.state.layoutProvider}
-          style={style as Object}
-          dataProvider={this.dataProvider.cloneWithRows(this.data)}
-=======
-          layoutProvider={this.layoutProvider}
           style={style as object}
           dataProvider={this.state.dataProvider}
->>>>>>> 6e9ee3cf
           rowRenderer={this._rowRenderer}
           renderFooter={this.footerComponent(this.props)}
           canChangeSize={true}
@@ -309,7 +204,7 @@
       }
     }
 
-    let elem = this.props.renderItem(data);
+    let elem = this.props.renderItem({ item: data });
     let elements = [header, elem];
     if (this.props.ItemSeparatorComponent) {
       elements.push(this.props.ItemSeparatorComponent);
